project: sd-from-scratch # Insert wandb project name
batch_size: 2048
seed: 17
scale_schedule_ratio: 1.0
name: pexels-speed-test # Insert wandb run name
eval_first: false
algorithms:
  low_precision_groupnorm:
    attribute: unet
    precision: amp_fp16
  low_precision_layernorm:
    attribute: unet
    precision: amp_fp16
model:
  _target_: diffusion.models.models.stable_diffusion_2
  model_name: /mnt/CV_teamz/pretrained/stable-diffusion-2-1
  pretrained: false
  precomputed_latents: true
  encode_latents_in_fp16: true
  fsdp: true
  val_metrics:
    - _target_: torchmetrics.MeanSquaredError
  val_guidance_scales: []
  loss_bins: []
dataset:
  train_batch_size: ${batch_size}
  eval_batch_size: 1024 # Should be 8 per device
  train_dataset:
    _target_: diffusion.datasets.pexels.pexels.build_pexels_dataloader
    img_dataset_prefix: /mnt/CV_teamz/crawl_data/pexels
    json_list: /mnt/CV_teamz/users/qiming/dataset/pexels/meta_0501+0601.json
    petrel_conf_path: /mnt/CV_teamz/open_datasets/datasets/LAION-5b/config/petreloss.tmp.conf
    batch_size: ${batch_size}
<<<<<<< HEAD
    tokenizer_name_or_path: stabilityai/stable-diffusion-2-base
=======
    tokenizer_name_or_path: /mnt/CV_teamz/pretrained/stable-diffusion-2-1
    # tokenizer_name_or_path: stabilityai/stable-diffusion-2-base
>>>>>>> 29def66b
    caption_drop_prob: 0.0
    resize_size: 256
    drop_last: true
    shuffle: true
    prefetch_factor: 8
    num_workers: 8
    persistent_workers: true
    pin_memory: true
  eval_dataset:
    _target_: diffusion.datasets.pexels.pexels.build_pexels_dataloader
    img_dataset_prefix: /mnt/CV_teamz/crawl_data/pexels
    json_list: /mnt/CV_teamz/users/qiming/dataset/pexels/meta_0501+0601.json
    petrel_conf_path: /mnt/CV_teamz/open_datasets/datasets/LAION-5b/config/petreloss.tmp.conf
    batch_size: 8
    tokenizer_name_or_path: /mnt/CV_teamz/pretrained/stable-diffusion-2-1
    resize_size: 256
    prefetch_factor: 4
    num_workers: 8
    persistent_workers: true
    pin_memory: true
optimizer:
  _target_: torch.optim.AdamW
  lr: 1.0e-4
  weight_decay: 0.01
scheduler:
  _target_: composer.optim.MultiStepWithWarmupScheduler
  t_warmup: 10000ba
  milestones:
    - 200ep
logger:
  wandb:
    _target_: composer.loggers.wandb_logger.WandBLogger
    name: ${name}
    project: ${project}
    group: ${name}
    host: api.wandb.ai
    token: 30e859c562557e3cb316b5863156a37c09569611
    mode: offline
callbacks:
  speed_monitor:
    _target_: composer.callbacks.speed_monitor.SpeedMonitor
    window_size: 10
  lr_monitor:
    _target_: composer.callbacks.lr_monitor.LRMonitor
  memory_monitor:
    _target_: composer.callbacks.memory_monitor.MemoryMonitor
  runtime_estimator:
    _target_: composer.callbacks.runtime_estimator.RuntimeEstimator
  optimizer_monitor:
    _target_: composer.callbacks.OptimizerMonitor
trainer:
  _target_: composer.Trainer
  device: gpu
  max_duration: 550000ba
  eval_interval: 10000ba
  device_train_microbatch_size: ~
  run_name: ${name}
  seed: ${seed}
  scale_schedule_ratio: ${scale_schedule_ratio}
  save_folder:  # Insert path to save folder or bucket
  save_interval: 10000ba
  save_overwrite: true
  autoresume: false
  fsdp_config:
    sharding_strategy: "SHARD_GRAD_OP"<|MERGE_RESOLUTION|>--- conflicted
+++ resolved
@@ -31,12 +31,8 @@
     json_list: /mnt/CV_teamz/users/qiming/dataset/pexels/meta_0501+0601.json
     petrel_conf_path: /mnt/CV_teamz/open_datasets/datasets/LAION-5b/config/petreloss.tmp.conf
     batch_size: ${batch_size}
-<<<<<<< HEAD
-    tokenizer_name_or_path: stabilityai/stable-diffusion-2-base
-=======
     tokenizer_name_or_path: /mnt/CV_teamz/pretrained/stable-diffusion-2-1
     # tokenizer_name_or_path: stabilityai/stable-diffusion-2-base
->>>>>>> 29def66b
     caption_drop_prob: 0.0
     resize_size: 256
     drop_last: true
